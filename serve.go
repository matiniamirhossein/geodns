package main

import (
	"encoding/json"
	"fmt"
	"log"
	"net"
	"os"
	"strconv"
	"strings"
	"time"

	"github.com/abh/geodns/querylog"
	"github.com/miekg/dns"
	"github.com/rcrowley/go-metrics"
)

func getQuestionName(z *Zone, req *dns.Msg) string {
	lx := dns.SplitDomainName(req.Question[0].Name)
	ql := lx[0 : len(lx)-z.LabelCount]
	return strings.ToLower(strings.Join(ql, "."))
}

func (srv *Server) serve(w dns.ResponseWriter, req *dns.Msg, z *Zone) {

	qname := req.Question[0].Name
	qtype := req.Question[0].Qtype

	var qle *querylog.Entry

	if srv.queryLogger != nil {
		qle = &querylog.Entry{
			Time:   time.Now().UnixNano(),
			Origin: z.Origin,
			Name:   qname,
			Qtype:  qtype,
		}
		defer srv.queryLogger.Write(qle)
	}

	logPrintf("[zone %s] incoming  %s %s (id %d) from %s\n", z.Origin, qname,
		dns.TypeToString[qtype], req.Id, w.RemoteAddr())

	// Global meter
	metrics.Get("queries").(metrics.Meter).Mark(1)

	// Zone meter
	z.Metrics.Queries.Mark(1)

	logPrintln("Got request", req)

	label := getQuestionName(z, req)

	z.Metrics.LabelStats.Add(label)

	// IP that's talking to us (not EDNS CLIENT SUBNET)
	var realIP net.IP

	if addr, ok := w.RemoteAddr().(*net.UDPAddr); ok {
		realIP = make(net.IP, len(addr.IP))
		copy(realIP, addr.IP)
	} else if addr, ok := w.RemoteAddr().(*net.TCPAddr); ok {
		realIP = make(net.IP, len(addr.IP))
		copy(realIP, addr.IP)
	}
	if qle != nil {
		qle.RemoteAddr = realIP.String()
	}

	z.Metrics.ClientStats.Add(realIP.String())

	var ip net.IP // EDNS or real IP
	var edns *dns.EDNS0_SUBNET
	var opt_rr *dns.OPT

	for _, extra := range req.Extra {

		switch extra.(type) {
		case *dns.OPT:
			for _, o := range extra.(*dns.OPT).Option {
				opt_rr = extra.(*dns.OPT)
				switch e := o.(type) {
				case *dns.EDNS0_NSID:
					// do stuff with e.Nsid
				case *dns.EDNS0_SUBNET:
					z.Metrics.EdnsQueries.Mark(1)
					logPrintln("Got edns", e.Address, e.Family, e.SourceNetmask, e.SourceScope)
					if e.Address != nil {
						edns = e
						ip = e.Address

						if qle != nil {
							qle.HasECS = true
							qle.ClientAddr = fmt.Sprintf("%s/%d", ip, e.SourceNetmask)
						}
					}
				}
			}
		}
	}

	if len(ip) == 0 { // no edns subnet
		ip = realIP
		if qle != nil {
			qle.ClientAddr = fmt.Sprintf("%s/%d", ip, len(ip)*8)
		}
	}

	targets, netmask, location := z.Options.Targeting.GetTargets(ip, z.HasClosest)

	if qle != nil {
		qle.Targets = targets
	}

	m := new(dns.Msg)

	if qle != nil {
		defer func() {
			qle.Rcode = m.Rcode
			qle.Answers = len(m.Answer)
		}()
	}

	m.SetReply(req)
	if e := m.IsEdns0(); e != nil {
		m.SetEdns0(4096, e.Do())
	}
	m.Authoritative = true

	// TODO: set scope to 0 if there are no alternate responses
	if edns != nil {
		if edns.Family != 0 {
			if netmask < 16 {
				netmask = 16
			}
			edns.SourceScope = uint8(netmask)
			m.Extra = append(m.Extra, opt_rr)
		}
	}

	labels, labelQtype := z.findLabels(label, targets, qTypes{dns.TypeMF, dns.TypeCNAME, qtype})
	if labelQtype == 0 {
		labelQtype = qtype
	}

	if labels == nil {

		permitDebug := !*flagPrivateDebug || (realIP != nil && realIP.IsLoopback())

		firstLabel := (strings.Split(label, "."))[0]

		if qle != nil {
			qle.LabelName = firstLabel
		}

		if permitDebug && firstLabel == "_status" {
			if qtype == dns.TypeANY || qtype == dns.TypeTXT {
				m.Answer = statusRR(label + "." + z.Origin + ".")
			} else {
				m.Ns = append(m.Ns, z.SoaRR())
			}
			m.Authoritative = true
			w.WriteMsg(m)
			return
		}

		if permitDebug && firstLabel == "_health" {
			if qtype == dns.TypeANY || qtype == dns.TypeTXT {
				baseLabel := strings.Join((strings.Split(label, "."))[1:], ".")
				m.Answer = z.healthRR(label+"."+z.Origin+".", baseLabel)
				m.Authoritative = true
				w.WriteMsg(m)
				return
			}
			m.Ns = append(m.Ns, z.SoaRR())
			m.Authoritative = true
			w.WriteMsg(m)
			return
		}

		if firstLabel == "_country" {
			if qtype == dns.TypeANY || qtype == dns.TypeTXT {
				h := dns.RR_Header{Ttl: 1, Class: dns.ClassINET, Rrtype: dns.TypeTXT}
				h.Name = label + "." + z.Origin + "."

				txt := []string{
					w.RemoteAddr().String(),
					ip.String(),
				}

				targets, netmask, location := z.Options.Targeting.GetTargets(ip, z.HasClosest)
				txt = append(txt, strings.Join(targets, " "))
				txt = append(txt, fmt.Sprintf("/%d", netmask), serverID, serverIP)
				if location != nil {
					txt = append(txt, fmt.Sprintf("(%.3f,%.3f)", location.latitude, location.longitude))
				} else {
					txt = append(txt, "(?,?)")
				}

				m.Answer = []dns.RR{&dns.TXT{Hdr: h,
					Txt: txt,
				}}
			} else {
				m.Ns = append(m.Ns, z.SoaRR())
			}

			m.Authoritative = true

			w.WriteMsg(m)
			return
		}

		// return NXDOMAIN
		m.SetRcode(req, dns.RcodeNameError)
		m.Authoritative = true

		m.Ns = []dns.RR{z.SoaRR()}

		w.WriteMsg(m)
		return
	}

	if !labels.Closest {
		location = nil
	}

	if servers := labels.Picker(labelQtype, labels.MaxHosts, location); servers != nil {
		var rrs []dns.RR
		for _, record := range servers {
			rr := dns.Copy(record.RR)
			rr.Header().Name = qname
			rrs = append(rrs, rr)
		}
		m.Answer = rrs
	}

	if len(m.Answer) == 0 {
		// Return a SOA so the NOERROR answer gets cached
		m.Ns = append(m.Ns, z.SoaRR())
	}

	logPrintln(m)

	if qle != nil {
		qle.LabelName = labels.Label
		qle.Answers = len(m.Answer)
		qle.Rcode = m.Rcode
	}
	err := w.WriteMsg(m)
	if err != nil {
		// if Pack'ing fails the Write fails. Return SERVFAIL.
		log.Println("Error writing packet", m)
		dns.HandleFailed(w, req)
	}
	return
}

func statusRR(label string) []dns.RR {
	h := dns.RR_Header{Ttl: 1, Class: dns.ClassINET, Rrtype: dns.TypeTXT}
	h.Name = label

	status := map[string]string{"v": VERSION, "id": serverID}

	hostname, err := os.Hostname()
	if err == nil {
		status["h"] = hostname
	}

	qCounter := metrics.Get("queries").(metrics.Meter)
	status["up"] = strconv.Itoa(int(time.Since(timeStarted).Seconds()))
	status["qs"] = strconv.FormatInt(qCounter.Count(), 10)
	status["qps1"] = fmt.Sprintf("%.4f", qCounter.Rate1())

	js, err := json.Marshal(status)

	return []dns.RR{&dns.TXT{Hdr: h, Txt: []string{string(js)}}}
<<<<<<< HEAD
}

func (z *Zone) healthRR(label string, baseLabel string) []dns.RR {
	h := dns.RR_Header{Ttl: 1, Class: dns.ClassINET, Rrtype: dns.TypeTXT}
	h.Name = label

	health := make(map[string]map[string]bool)

	if l, ok := z.Labels[baseLabel]; ok {
		for qt, records := range l.Records {
			if qts, ok := dns.TypeToString[qt]; ok {
				hmap := make(map[string]bool)
				for _, record := range records {
					if record.Test != nil {
						hmap[(*record.Test).ipAddress.String()] = healthTestRunner.isHealthy(record.Test)
					}
				}
				health[qts] = hmap
			}
		}
	}

	js, _ := json.Marshal(health)

	return []dns.RR{&dns.TXT{Hdr: h, Txt: []string{string(js)}}}
}

func setupServerFunc(Zone *Zone) func(dns.ResponseWriter, *dns.Msg) {
	return func(w dns.ResponseWriter, r *dns.Msg) {
		serve(w, r, Zone)
	}
}

func listenAndServe(ip string) {

	prots := []string{"udp", "tcp"}

	for _, prot := range prots {
		go func(p string) {
			server := &dns.Server{Addr: ip, Net: p}

			log.Printf("Opening on %s %s", ip, p)
			if err := server.ListenAndServe(); err != nil {
				log.Fatalf("geodns: failed to setup %s %s: %s", ip, p, err)
			}
			log.Fatalf("geodns: ListenAndServe unexpectedly returned")
		}(prot)
	}

=======
>>>>>>> 8d0d2418
}<|MERGE_RESOLUTION|>--- conflicted
+++ resolved
@@ -274,7 +274,6 @@
 	js, err := json.Marshal(status)
 
 	return []dns.RR{&dns.TXT{Hdr: h, Txt: []string{string(js)}}}
-<<<<<<< HEAD
 }
 
 func (z *Zone) healthRR(label string, baseLabel string) []dns.RR {
@@ -300,30 +299,4 @@
 	js, _ := json.Marshal(health)
 
 	return []dns.RR{&dns.TXT{Hdr: h, Txt: []string{string(js)}}}
-}
-
-func setupServerFunc(Zone *Zone) func(dns.ResponseWriter, *dns.Msg) {
-	return func(w dns.ResponseWriter, r *dns.Msg) {
-		serve(w, r, Zone)
-	}
-}
-
-func listenAndServe(ip string) {
-
-	prots := []string{"udp", "tcp"}
-
-	for _, prot := range prots {
-		go func(p string) {
-			server := &dns.Server{Addr: ip, Net: p}
-
-			log.Printf("Opening on %s %s", ip, p)
-			if err := server.ListenAndServe(); err != nil {
-				log.Fatalf("geodns: failed to setup %s %s: %s", ip, p, err)
-			}
-			log.Fatalf("geodns: ListenAndServe unexpectedly returned")
-		}(prot)
-	}
-
-=======
->>>>>>> 8d0d2418
 }